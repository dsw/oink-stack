--- conflicted
+++ resolved
@@ -252,7 +252,7 @@
     defaultModule = globalStrTable(arg0);
     // not guaranteed to be new so use appendUnique()
     moduleList.appendUnique(const_cast<char*>(defaultModule));
-    cout << "setting default module to " << defaultModule << endl;
+    std::cout << "setting default module to " << defaultModule << std::endl;
     return;
   }
 
@@ -362,12 +362,12 @@
   printf("o-func-filter: %s\n", func_filter.c_str());
   printf("o-mod-spec, moduleList:\n");
   SFOREACH_OBJLIST(char, moduleList, iter) {
-    cout << "\t" << iter.data() << endl;
+    std::cout << "\t" << iter.data() << std::endl;
   }
   printf("o-mod-spec, file2module:\n");
   for(StringSObjDict<char const>::SortedKeyIter iter(file2module);
       !iter.isDone(); iter.next()) {
-    cout << "\t" << iter.key() << " -> " << iter.value() << endl;
+    std::cout << "\t" << iter.key() << " -> " << iter.value() << std::endl;
   }
   printf("o-mod-default: %s\n", defaultModule);
   printf("o-srz: %s\n", srz.c_str());
@@ -534,15 +534,10 @@
   }
 }
 
-<<<<<<< HEAD
-void OinkCmd::loadModule(StringRef module) {
-  std::cout << "loading module " << module << std::endl;
-  stringBuilder moduleFile(module);
-  moduleFile << ".mod";
-=======
 void OinkCmd::loadModule(StringRef modFile, StringRef module) {
-  cout << "loading module " << module << " from mod file " << modFile << endl;
->>>>>>> 6b186942
+  std::cout << "loading module " << module
+            << " from mod file " << modFile
+            << std::endl;
 
   std::ifstream moduleIn(modFile);
   if (!moduleIn) {
@@ -564,12 +559,9 @@
     if (line.empty()) continue;
 
     // add the file named by the line to the module map
-<<<<<<< HEAD
-    std::cout << "\tadding to modules map " << line
-              << "->" << module << std::endl;
-=======
-    cout << "\tadding to modules map: " << line << " -> " << module << endl;
->>>>>>> 6b186942
+    std::cout << "\tadding to modules map: " << line
+              << " -> " << module
+              << std::endl;
     char * const filename = strdup(line.c_str());
     if (file2module.isMapped(filename)) {
       throw UserError

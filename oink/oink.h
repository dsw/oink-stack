--- conflicted
+++ resolved
@@ -230,25 +230,17 @@
   void prettyPrint_stage();     // pretty print
 
   // function granularity CFG
-<<<<<<< HEAD
-  void compute_funcGran();      // compute function granularity CFG
+  void compute_funcGran(); // compute function granularity CFG
   void printVariableName_funcGran(std::ostream &out, Variable *var);
-  void printVariableAndDep_funcGran(std::ostream &out, Variable *from, SObjSet<Variable*> *toSet);
-  void printVariableAndDep_DOT_funcGran(std::ostream &out, Variable *from, SObjSet<Variable*> *toSet);
-  void output_funcGran(std::ostream &out, bool dot); // output function granularity CFG
-=======
-  void compute_funcGran(); // compute function granularity CFG
-  void printVariableName_funcGran(ostream &out, Variable *var);
   void printVariableAndDep_funcGran
-    (ostream &out, Variable *from, SObjSet<Variable*> *toSet);
+    (std::ostream &out, Variable *from, SObjSet<Variable*> *toSet);
   void printVariableAndDep_DOT_funcGran
-    (ostream &out, Variable *from, SObjSet<Variable*> *toSet);
+    (std::ostream &out, Variable *from, SObjSet<Variable*> *toSet);
   // output function granularity CFG
-  void output_funcGran(ostream &out, bool dot);
+  void output_funcGran(std::ostream &out, bool dot);
   // output reverse function granularity CFG, by module, and only the
   // public functions
-  void output_funcGranRevModPub(ostream &out);
->>>>>>> 6b186942
+  void output_funcGranRevModPub(std::ostream &out);
   void print_funcGran();        // print function granularity CFG
 
   // Variable filtering
@@ -290,18 +282,12 @@
   void deserialize_formatVersion(ArchiveDeserializer * arc);
   void deserialize_files(ArchiveDeserializer *arc, XmlReaderManager &manager);
   void deserialize_files_stream
-<<<<<<< HEAD
-    (XmlReaderManager &manager, std::istream &in, const char* fname, const char *archiveName);
-  void deserialize_abstrValues(ArchiveDeserializer *arc, XmlReaderManager &manager);
-  void deserialize_abstrValues_toLinker(ArchiveDeserializer *arc, XmlReaderManager &manager);
-=======
-    (XmlReaderManager &manager, istream &in,
+    (XmlReaderManager &manager, std::istream &in,
      char const *fname, char const *archiveName);
   void deserialize_abstrValues
     (ArchiveDeserializer *arc, XmlReaderManager &manager);
   void deserialize_abstrValues_toLinker
     (ArchiveDeserializer *arc, XmlReaderManager &manager);
->>>>>>> 6b186942
   SObjList<Variable_O> *deserialize_abstrValues_stream
     (XmlReaderManager &manager, std::istream& in, const char* fname);
 };
